# Licensed under a 3-clause BSD style license - see LICENSE.rst
"""
sbpy Photometry Module

created on June 23, 2017
"""

<<<<<<< HEAD
from astropy.modeling import Fittable1DModel, Fittable2DModel, Parameter
import numpy as np
=======
__all__ = ['DiskIntegratedModelClass', 'HG', 'HG12', 'HG1G2',
           'DiskFunctionModel', 'LommelSeeliger', 'Lambert',
           'PhaseFunctionModel', 'ROLOPhase',
           'ResolvedPhotometricModelClass', 'ROLO']

>>>>>>> 8f8fdeb8


__all__ = ['DiskIntegratedModelClass', 'HG', 'HG12', 'HG1G2', 'DiskFunctionModel', 'LommelSeeliger', 'Lambert', 'LunarLambert', 'PhaseFunctionModel', 'ROLOPhase', 'ResolvedPhotometricModelClass', 'ROLO']


class DiskIntegratedModelClass(Fittable1DModel):
    """Base class for disk-integrated phase function model"""

    def fit(self, eph):
        """Fit photometric model to photometric data stored in sbpy.data.Ephem
        object

        Parameters
        ----------
        eph : `sbpy.data.Ephem` instance, mandatory
            photometric data; must contain `phase` (phase angle) and `mag`
            (apparent magnitude) columns; `mag_err` optional

        Returns
        -------
        fit Chi2

        Examples
        --------
        >>> from sbpy.photometry import HG # doctest: +SKIP
        >>> from sbpy.data import Misc # doctest: +SKIP
        >>> eph = Misc.mpc_observations('Bennu') # doctest: +SKIP
        >>> hg = HG() # doctest: +SKIP
        >>> chi2 = hg.fit(eph) # doctest: +SKIP

        not yet implemented

        """

<<<<<<< HEAD
=======
    def mag(self, phase):
        """Derive magnitude for a given photometric model as a function of
        phase angle

        Parameters
        ----------
        phase : list or array, mandatory
            phase angles

        Returns
        -------
        sbpy.data.Ephem instance

        Examples
        --------
        >>> from sbpy.photometry import HG1G2
        >>> hg1g2 = HG1G2(12, 0.1, -0.2) # doctest: +SKIP
        >>> mag = hg1g2.mag([0, 5, 15, 30 ,60, 90]) # doctest: +SKIP

        not yet implemented

        """

>>>>>>> 8f8fdeb8
    def distance_module(self, eph):
        """Account magnitudes for distance module (distance from observer,
        distance to the Sun); return modified magnitudes

        Parameters
        ----------
        eph : list or array, mandatory
            phase angles

        Returns
        -------
        sbpy.data.Ephem instance

        Examples
        --------
        TBD

        not yet implemented

        """


class DiskFunctionModel(Fittable2DModel):
    """Base class for disk-function model"""
    pass


class PhaseFunctionModel(Fittable1DModel):
    """Base class for phase function model"""
    pass



class HG(DiskIntegratedModelClass):
<<<<<<< HEAD
    """IAU HG photometric phase model (Bowell XXX)"""
    H = Parameter(default=3.2, description='H parameter')
    G = Parameter(default=0.28, description='G parameter')

=======
    """HG photometric phase model (Bowell XXX)"""

    def __init__(self, **kwargs):
        self.H = None
        self.G = None
>>>>>>> 8f8fdeb8


class HG12(DiskIntegratedModelClass):
<<<<<<< HEAD
    """IAU HG12 photometric phase model (Muinonen et al. 2010)"""
    H = Parameter(default=3.2, description='H parameter')
    G = Parameter(default=0.2, description='G12 parameter')

=======
    """HG12 photometric phase model (Muinonen et al. 2010)"""

    def __init__(self, **kwargs):
        self.H = None
        self.G12 = None
>>>>>>> 8f8fdeb8


class HG1G2(DiskIntegratedModelClass):
<<<<<<< HEAD
    """IAU HG1G2 photometric phase model (Muinonen et al. 2010)"""
    H = Parameter(default=3.2, description='H parameter')
    G1 = Parameter(default=0.2, description='G1 parameter')
    G2 = Parameter(default=0.2, description='G2 parameter')
=======
    """HG1G2 photometric phase model (Muinonen et al. 2010)"""

    def __init__(self, **kwargs):
        self.H = None
        self.G1 = None
        self.G2 = None
>>>>>>> 8f8fdeb8



class LommelSeeliger(DiskFunctionModel):
    """Lommel-Seeliger model class"""

    @staticmethod
    def evaluate(i, e):
        mu0 = np.cos(i)
        mu = np.cos(e)
        return mu0/(mu0+mu)


class Lambert(DiskFunctionModel):
    """Lambert model class"""

    @staticmethod
    def evaluate(i, e):
        return np.cos(i)


class LunarLambert(DiskFunctionModel):
    """Lunar-Lambert model, or McEwen model class"""
    L = Parameter(default=0.2, description='Partition parameter')

    @staticmethod
    def evaluate(i, e, L):
        mu0 = np.cos(i)
        mu = np.cos(e)
        return (1-L)*mu0/(mu0+mu) + L*mu0

    @staticmethod
    def fit_deriv(i, e, L):
        return -mu0/(mu0+mu) + mu0


class ROLOPhase(PhaseFunctionModel):
    """ROLO phase function model class"""
    A0 = Parameter(default=0.1, description='ROLO A0 parameter')
    A1 = Parameter(default=0.1, description='ROLO A1 parameter')
    C0 = Parameter(default=0.1, description='ROLO C0 parameter')
    C1 = Parameter(default=0.1, description='ROLO C1 parameter')
    C2 = Parameter(default=0.1, description='ROLO C2 parameter')
    C3 = Parameter(default=0.1, description='ROLO C3 parameter')
    C4 = Parameter(default=0.1, description='ROLO C4 parameter')


class ResolvedPhotometricModelClass(object):
    """Base class for disk-resolved photometric model"""
    # composite model as the product of a disk function and a phase function
    pass


class ROLO(ResolvedPhotometricModelClass):
    """ROLO disk-resolved photometric model"""
    pass


# class Photometry():

#     def diam2mag(phys, eph, model=None):
#         """Function to calculate the apparent bightness of a body from its physical properties and ephemerides"""<|MERGE_RESOLUTION|>--- conflicted
+++ resolved
@@ -5,23 +5,13 @@
 created on June 23, 2017
 """
 
-<<<<<<< HEAD
-from astropy.modeling import Fittable1DModel, Fittable2DModel, Parameter
-import numpy as np
-=======
 __all__ = ['DiskIntegratedModelClass', 'HG', 'HG12', 'HG1G2',
            'DiskFunctionModel', 'LommelSeeliger', 'Lambert',
            'PhaseFunctionModel', 'ROLOPhase',
            'ResolvedPhotometricModelClass', 'ROLO']
 
->>>>>>> 8f8fdeb8
 
-
-__all__ = ['DiskIntegratedModelClass', 'HG', 'HG12', 'HG1G2', 'DiskFunctionModel', 'LommelSeeliger', 'Lambert', 'LunarLambert', 'PhaseFunctionModel', 'ROLOPhase', 'ResolvedPhotometricModelClass', 'ROLO']
-
-
-class DiskIntegratedModelClass(Fittable1DModel):
-    """Base class for disk-integrated phase function model"""
+class DiskIntegratedModelClass():
 
     def fit(self, eph):
         """Fit photometric model to photometric data stored in sbpy.data.Ephem
@@ -49,8 +39,6 @@
 
         """
 
-<<<<<<< HEAD
-=======
     def mag(self, phase):
         """Derive magnitude for a given photometric model as a function of
         phase angle
@@ -74,7 +62,6 @@
 
         """
 
->>>>>>> 8f8fdeb8
     def distance_module(self, eph):
         """Account magnitudes for distance module (distance from observer,
         distance to the Sun); return modified magnitudes
@@ -97,106 +84,60 @@
         """
 
 
-class DiskFunctionModel(Fittable2DModel):
-    """Base class for disk-function model"""
-    pass
-
-
-class PhaseFunctionModel(Fittable1DModel):
-    """Base class for phase function model"""
-    pass
-
-
-
 class HG(DiskIntegratedModelClass):
-<<<<<<< HEAD
-    """IAU HG photometric phase model (Bowell XXX)"""
-    H = Parameter(default=3.2, description='H parameter')
-    G = Parameter(default=0.28, description='G parameter')
-
-=======
     """HG photometric phase model (Bowell XXX)"""
 
     def __init__(self, **kwargs):
         self.H = None
         self.G = None
->>>>>>> 8f8fdeb8
 
 
 class HG12(DiskIntegratedModelClass):
-<<<<<<< HEAD
-    """IAU HG12 photometric phase model (Muinonen et al. 2010)"""
-    H = Parameter(default=3.2, description='H parameter')
-    G = Parameter(default=0.2, description='G12 parameter')
-
-=======
     """HG12 photometric phase model (Muinonen et al. 2010)"""
 
     def __init__(self, **kwargs):
         self.H = None
         self.G12 = None
->>>>>>> 8f8fdeb8
 
 
 class HG1G2(DiskIntegratedModelClass):
-<<<<<<< HEAD
-    """IAU HG1G2 photometric phase model (Muinonen et al. 2010)"""
-    H = Parameter(default=3.2, description='H parameter')
-    G1 = Parameter(default=0.2, description='G1 parameter')
-    G2 = Parameter(default=0.2, description='G2 parameter')
-=======
     """HG1G2 photometric phase model (Muinonen et al. 2010)"""
 
     def __init__(self, **kwargs):
         self.H = None
         self.G1 = None
         self.G2 = None
->>>>>>> 8f8fdeb8
 
+
+class DiskFunctionModel(object):
+    """Base class for disk-function model"""
+    pass
 
 
 class LommelSeeliger(DiskFunctionModel):
     """Lommel-Seeliger model class"""
-
-    @staticmethod
-    def evaluate(i, e):
-        mu0 = np.cos(i)
-        mu = np.cos(e)
-        return mu0/(mu0+mu)
+    pass
 
 
 class Lambert(DiskFunctionModel):
     """Lambert model class"""
-
-    @staticmethod
-    def evaluate(i, e):
-        return np.cos(i)
+    pass
 
 
-class LunarLambert(DiskFunctionModel):
-    """Lunar-Lambert model, or McEwen model class"""
-    L = Parameter(default=0.2, description='Partition parameter')
-
-    @staticmethod
-    def evaluate(i, e, L):
-        mu0 = np.cos(i)
-        mu = np.cos(e)
-        return (1-L)*mu0/(mu0+mu) + L*mu0
-
-    @staticmethod
-    def fit_deriv(i, e, L):
-        return -mu0/(mu0+mu) + mu0
+class PhaseFunctionModel(object):
+    """Base class for phase function model"""
+    pass
 
 
 class ROLOPhase(PhaseFunctionModel):
     """ROLO phase function model class"""
-    A0 = Parameter(default=0.1, description='ROLO A0 parameter')
-    A1 = Parameter(default=0.1, description='ROLO A1 parameter')
-    C0 = Parameter(default=0.1, description='ROLO C0 parameter')
-    C1 = Parameter(default=0.1, description='ROLO C1 parameter')
-    C2 = Parameter(default=0.1, description='ROLO C2 parameter')
-    C3 = Parameter(default=0.1, description='ROLO C3 parameter')
-    C4 = Parameter(default=0.1, description='ROLO C4 parameter')
+    A0 = None
+    A1 = None
+    C0 = None
+    C1 = None
+    C2 = None
+    C3 = None
+    C4 = None
 
 
 class ResolvedPhotometricModelClass(object):
